"""The MELCloud Climate integration."""

from __future__ import annotations

import asyncio
from datetime import timedelta
import logging
from typing import Any, Dict, Optional

from aiohttp import ClientConnectionError, ClientResponseError
from pymelcloud import Device, get_devices
from pymelcloud.atw_device import Zone
from pymelcloud.client import BASE_URL
import voluptuous as vol

from homeassistant.config_entries import SOURCE_IMPORT, ConfigEntry
from homeassistant.const import (
    ATTR_MODEL,
    CONF_PASSWORD,
    CONF_SCAN_INTERVAL,
    CONF_TOKEN,
    CONF_USERNAME,
    Platform,
)
from homeassistant.core import HomeAssistant
from homeassistant.exceptions import ConfigEntryNotReady
from homeassistant.helpers.aiohttp_client import async_get_clientsession
from homeassistant.helpers.device_registry import CONNECTION_NETWORK_MAC
from homeassistant.helpers.entity import DeviceInfo
from homeassistant.helpers.typing import ConfigType
from homeassistant.helpers.update_coordinator import DataUpdateCoordinator

from .const import (
    CONF_LANGUAGE,
    DEFAULT_SCAN_INTERVAL,
    DOMAIN,
    LANGUAGES,
    MEL_DEVICES,
    Language,
)

ATTR_STATE_DEVICE_ID = "device_id"
ATTR_STATE_DEVICE_SERIAL = "device_serial"
ATTR_STATE_DEVICE_MAC = "device_mac"
ATTR_STATE_DEVICE_LAST_SEEN = "last_communication"

ATTR_STATE_UMODEL = "model"
ATTR_STATE_USERIAL = "serial_number"

ATTR_STATE_DEVICE_UNIT = [
    {
        ATTR_STATE_UMODEL: "unit",
        ATTR_STATE_USERIAL: "unit_serial",
    },
    {
        ATTR_STATE_UMODEL: "ext_unit",
        ATTR_STATE_USERIAL: "ext_unit_serial",
    },
]

_LOGGER = logging.getLogger(__name__)

SCAN_INTERVAL = timedelta(minutes=15)

<<<<<<< HEAD
PLATFORMS = ["climate", "sensor", "binary_sensor", "fan"]
=======
PLATFORMS = [
    Platform.BINARY_SENSOR,
    Platform.CLIMATE,
    Platform.SENSOR,
    Platform.WATER_HEATER,
]
>>>>>>> 912c43ec

MELCLOUD_SCHEMA = vol.Schema(
    {
        vol.Required(CONF_USERNAME): str,
        vol.Required(CONF_PASSWORD): str,
        vol.Required(CONF_LANGUAGE): vol.In(LANGUAGES.keys()),
    }
)

CONFIG_SCHEMA = vol.Schema(
    {DOMAIN: MELCLOUD_SCHEMA},
    extra=vol.ALLOW_EXTRA,
)

# BASE_URL = "https://app.melcloud.com/Mitsubishi.Wifi.Client"


class MelCloudAuthentication:
<<<<<<< HEAD
    def __init__(self, email, password, language=Language.English):
=======
    """Manage authentication to MelCloud retrieving a valid token."""

    def __init__(self, email, password, language=Language.English):
        """Init MelCloudAuthentication."""
>>>>>>> 912c43ec
        self._email = email
        self._password = password
        self._language = language
        self._context_key = None

<<<<<<< HEAD
    def isLogin(self):
        return self._contextkey != None

    async def login(self, _session: ClientSession):
=======
    async def login(self, hass: HomeAssistant):
        """Try login MelCloud with provided credential."""
>>>>>>> 912c43ec
        _LOGGER.debug("Login ...")

        self._context_key = None
        session = async_get_clientsession(hass)

<<<<<<< HEAD
        if _session is None:
            return False

=======
>>>>>>> 912c43ec
        body = {
            "Email": self._email,
            "Password": self._password,
            "Language": self._language,
            "AppVersion": "1.19.1.1",
            "Persist": True,
            "CaptchaResponse": None,
        }

        async with session.post(
            f"{BASE_URL}/Login/ClientLogin", json=body, raise_for_status=True
        ) as resp:
            req = await resp.json()

<<<<<<< HEAD
        if not req is None:
            if "ErrorId" in req and req["ErrorId"] == None:
                self._contextkey = req.get("LoginData").get("ContextKey")
                return True
            else:
                _LOGGER.error("MELCloud User/Password invalid!")
        else:
            _LOGGER.error("Login to MELCloud failed!")

        return False

    def getContextKey(self):
        return self._contextkey
=======
        if req is not None:
            if "ErrorId" in req:
                if req["ErrorId"] is not None:
                    _LOGGER.error("MELCloud User/Password invalid!")
                    return False
                if "LoginData" in req:
                    if context_key := req["LoginData"].get("ContextKey"):
                        self._context_key = context_key
                        return True

        _LOGGER.error("Login to MELCloud failed!")
        return False

    @property
    def auth_token(self):
        """Get the authorization token."""
        return self._context_key


async def _async_migrate_config(
    hass: HomeAssistant,
    entry: ConfigEntry,
) -> None:
    """Migrate config entry storing token instead of username and password"""
    conf = entry.data
    username = conf[CONF_USERNAME]
    language = conf[CONF_LANGUAGE]
    mc_language = LANGUAGES[language]

    _LOGGER.info(
        "Migrating %s platform config with user: %s - language: %s(%s).",
        DOMAIN,
        username,
        language,
        str(mc_language),
    )

    mcauth = MelCloudAuthentication(username, conf[CONF_PASSWORD], mc_language)
    try:
        async with asyncio.timeout(10):
            if not await mcauth.login(hass):
                raise ConfigEntryNotReady()
    except Exception as ex:
        raise ConfigEntryNotReady() from ex

    token = mcauth.auth_token
    hass.config_entries.async_update_entry(entry, data={CONF_TOKEN: token})
    return token
>>>>>>> 912c43ec


async def async_setup(hass: HomeAssistant, config: ConfigType):
    """Establish connection with MELCloud."""
    if DOMAIN not in config:
        return True

    conf = config.get(DOMAIN)

    hass.async_create_task(
        hass.config_entries.flow.async_init(
            DOMAIN,
            context={"source": SOURCE_IMPORT},
            data=conf,
        )
    )
    return True


async def async_setup_entry(hass: HomeAssistant, entry: ConfigEntry):
    """Establish connection with MELCloud."""
    conf = entry.data
    if CONF_TOKEN not in conf:
        token = await _async_migrate_config(hass, entry)
    else:
        token = conf[CONF_TOKEN]

<<<<<<< HEAD
    _LOGGER.info(
        "Initializing %s platform with user: %s - language: %s(%s).",
        DOMAIN,
        username,
        language,
        str(mclanguage),
    )

    mcauth = MelCloudAuthentication(username, conf[CONF_PASSWORD], mclanguage)
    try:
        result = await mcauth.login(
            hass.helpers.aiohttp_client.async_get_clientsession()
        )
        if not result:
            raise ConfigEntryNotReady()
    except Exception as ex:
        raise ConfigEntryNotReady() from ex
=======
    update_seconds = entry.options.get(CONF_SCAN_INTERVAL, DEFAULT_SCAN_INTERVAL)
    _LOGGER.info("Configured scan interval: %s seconds", update_seconds)

    mel_devices = await mel_devices_setup(
        hass, token, timedelta(seconds=update_seconds)
    )
>>>>>>> 912c43ec

    entry.async_on_unload(entry.add_update_listener(update_listener))
    hass.data.setdefault(DOMAIN, {}).setdefault(entry.entry_id, {}).update(
        {
            MEL_DEVICES: mel_devices,
        }
    )
    await hass.config_entries.async_forward_entry_setups(entry, PLATFORMS)

    return True


async def async_unload_entry(hass: HomeAssistant, config_entry: ConfigEntry):
    """Unload a config entry."""
    if unload_ok := await hass.config_entries.async_unload_platforms(
        config_entry, PLATFORMS
    ):
        hass.data[DOMAIN].pop(config_entry.entry_id)
        if not hass.data[DOMAIN]:
            hass.data.pop(DOMAIN)

    return unload_ok


async def update_listener(hass: HomeAssistant, entry: ConfigEntry) -> None:
    """Update when config_entry options update."""
    update_seconds = entry.options[CONF_SCAN_INTERVAL]
    update_interval = timedelta(seconds=update_seconds)
    _LOGGER.info("Setting update interval to %s seconds", update_seconds)

    mel_devices: dict[str, list[MelCloudDevice]] = hass.data[DOMAIN][
        entry.entry_id
    ].get(MEL_DEVICES, {})
    for mel_devices_type in mel_devices.values():
        for mel_device in mel_devices_type:
            mel_device.set_coordinator_update_interval(update_interval)


class MelCloudDevice:
    """MELCloud Device instance."""

    def __init__(self, device: Device) -> None:
        """Construct a device wrapper."""
        self.device = device
        self.name = device.name
        self._extra_attributes = None
        self._dev_conf = None
        self._coordinator: DataUpdateCoordinator | None = None

    async def _async_update(self):
        """Pull the latest data from MELCloud."""
        self._dev_conf = None
        await self.device.update()

    async def async_create_coordinator(
        self, hass: HomeAssistant, update_interval: timedelta
    ) -> None:
        """Get the coordinator for a specific device."""
        if self._coordinator:
            return

        coordinator = DataUpdateCoordinator(
            hass,
            _LOGGER,
            name=f"{DOMAIN}-{self.name or self.device_id}",
            update_method=self._async_update,
            # Polling interval. Will only be polled if there are subscribers.
            update_interval=update_interval,
        )
        await coordinator.async_refresh()
        self._coordinator = coordinator

    def set_coordinator_update_interval(self, update_interval: timedelta):
        """Update coordinator update interval."""
        if self._coordinator:
            self._coordinator.update_interval = update_interval
            self._coordinator.async_set_updated_data(None)

    async def async_set(self, properties: Dict[str, Any]):
        """Write state changes to the MELCloud API."""
        try:
            await self.device.set(properties)
        except (ClientConnectionError, ClientResponseError):
            _LOGGER.warning("Set status failed for %s", self.name)
            return
        if self._coordinator:
            self._coordinator.async_set_updated_data(None)

    @property
    def coordinator(self) -> DataUpdateCoordinator | None:
        """Return coordinator associated."""
        return self._coordinator

    @property
    def device_id(self):
        """Return device ID."""
        return self.device.device_id

    @property
    def building_id(self):
        """Return building ID of the device."""
        return self.device.building_id

    @property
    def device_conf(self):
        """Return device_conf of the device."""
        if self._dev_conf is None:
            dev_conf = self.device._device_conf
            if dev_conf is None:
                self._dev_conf = {}
            else:
                self._dev_conf = dev_conf.get("Device", {})
        return self._dev_conf

    @property
    def wifi_signal(self) -> Optional[int]:
        """Return wifi signal."""
<<<<<<< HEAD
        if self.device._device_conf is None:
            return None
        return self.device._device_conf.get("Device", {}).get(
            "WifiSignalStrength", None
        )
=======
        return self.device_conf.get("WifiSignalStrength")
>>>>>>> 912c43ec

    @property
    def error_state(self) -> Optional[bool]:
        """Return error_state."""
        if not self.device_conf:
            return None
        return self.device_conf.get("HasError", False)

    @property
    def has_wide_van(self) -> Optional[bool]:
        """Return has wide van info."""
        return self.device_conf.get("HasWideVane", False)

    @property
    def device_info(self) -> DeviceInfo:
        """Return a device description for device registry."""
        _device_info = DeviceInfo(
            connections={(CONNECTION_NETWORK_MAC, self.device.mac)},
            identifiers={(DOMAIN, f"{self.device.mac}-{self.device.serial}")},
            manufacturer="Mitsubishi Electric",
            name=self.name,
        )
<<<<<<< HEAD
        model = f"MELCloud IF (MAC: {self.device.mac})"
        unit_infos = self.device.units
        if unit_infos is not None:
            model = (
                model
                + " - "
                + ", ".join([x["model"] for x in unit_infos if x["model"]])
            )
=======
        if (unit_infos := self.device.units) is not None:
            model = ", ".join([x["model"] for x in unit_infos if x["model"]])
        else:
            model = "MELCloud IF"
>>>>>>> 912c43ec
        _device_info[ATTR_MODEL] = model

        return _device_info

    def zone_device_info(self, zone: Zone) -> DeviceInfo:
        """Return a zone device description for device registry."""
        dev = self.device
        return DeviceInfo(
            identifiers={(DOMAIN, f"{dev.mac}-{dev.serial}-{zone.zone_index}")},
            manufacturer="Mitsubishi Electric",
            model="ATW zone device",
            name=f"{self.name} {zone.name}",
            via_device=(DOMAIN, f"{dev.mac}-{dev.serial}"),
        )

    @property
    def extra_attributes(self):
        """Return the optional state attributes."""
        if self._extra_attributes:
            return self._extra_attributes

        data = {
            ATTR_STATE_DEVICE_ID: self.device_id,
            ATTR_STATE_DEVICE_SERIAL: self.device.serial,
            ATTR_STATE_DEVICE_MAC: self.device.mac,
            # data[ATTR_DEVICE_LAST_SEEN] = self._api.device.last_seen
        }

        unit_infos = self.device.units
        if unit_infos is not None:
            for i, u in enumerate(unit_infos):
                if i < 2:
                    data[ATTR_STATE_DEVICE_UNIT[i][ATTR_STATE_UMODEL]] = u[
                        ATTR_STATE_UMODEL
                    ]
                    data[ATTR_STATE_DEVICE_UNIT[i][ATTR_STATE_USERIAL]] = u[
                        ATTR_STATE_USERIAL
                    ]
            self._extra_attributes = data

        return data


async def mel_devices_setup(
    hass: HomeAssistant, token: str, update_interval: timedelta
) -> dict[str, list[MelCloudDevice]]:
    """Query connected devices from MELCloud."""
    session = async_get_clientsession(hass)
    try:
        async with asyncio.timeout(10):
            all_devices = await get_devices(
                token,
                session,
                conf_update_interval=timedelta(minutes=30),
                device_set_debounce=timedelta(seconds=2),
            )
    except (asyncio.TimeoutError, ClientConnectionError, ClientResponseError) as ex:
        raise ConfigEntryNotReady() from ex

    wrapped_devices: dict[str, list[MelCloudDevice]] = {}
    for device_type, devices in all_devices.items():
        wrapped_types = []
        for device in devices:
            mel_device = MelCloudDevice(device)
            await mel_device.async_create_coordinator(hass, update_interval)
            wrapped_types.append(mel_device)
        wrapped_devices[device_type] = wrapped_types
    return wrapped_devices<|MERGE_RESOLUTION|>--- conflicted
+++ resolved
@@ -62,16 +62,12 @@
 
 SCAN_INTERVAL = timedelta(minutes=15)
 
-<<<<<<< HEAD
-PLATFORMS = ["climate", "sensor", "binary_sensor", "fan"]
-=======
 PLATFORMS = [
     Platform.BINARY_SENSOR,
     Platform.CLIMATE,
     Platform.SENSOR,
     Platform.WATER_HEATER,
 ]
->>>>>>> 912c43ec
 
 MELCLOUD_SCHEMA = vol.Schema(
     {
@@ -90,39 +86,22 @@
 
 
 class MelCloudAuthentication:
-<<<<<<< HEAD
-    def __init__(self, email, password, language=Language.English):
-=======
     """Manage authentication to MelCloud retrieving a valid token."""
 
     def __init__(self, email, password, language=Language.English):
         """Init MelCloudAuthentication."""
->>>>>>> 912c43ec
         self._email = email
         self._password = password
         self._language = language
         self._context_key = None
 
-<<<<<<< HEAD
-    def isLogin(self):
-        return self._contextkey != None
-
-    async def login(self, _session: ClientSession):
-=======
     async def login(self, hass: HomeAssistant):
         """Try login MelCloud with provided credential."""
->>>>>>> 912c43ec
         _LOGGER.debug("Login ...")
 
         self._context_key = None
         session = async_get_clientsession(hass)
 
-<<<<<<< HEAD
-        if _session is None:
-            return False
-
-=======
->>>>>>> 912c43ec
         body = {
             "Email": self._email,
             "Password": self._password,
@@ -137,21 +116,6 @@
         ) as resp:
             req = await resp.json()
 
-<<<<<<< HEAD
-        if not req is None:
-            if "ErrorId" in req and req["ErrorId"] == None:
-                self._contextkey = req.get("LoginData").get("ContextKey")
-                return True
-            else:
-                _LOGGER.error("MELCloud User/Password invalid!")
-        else:
-            _LOGGER.error("Login to MELCloud failed!")
-
-        return False
-
-    def getContextKey(self):
-        return self._contextkey
-=======
         if req is not None:
             if "ErrorId" in req:
                 if req["ErrorId"] is not None:
@@ -200,7 +164,6 @@
     token = mcauth.auth_token
     hass.config_entries.async_update_entry(entry, data={CONF_TOKEN: token})
     return token
->>>>>>> 912c43ec
 
 
 async def async_setup(hass: HomeAssistant, config: ConfigType):
@@ -228,32 +191,12 @@
     else:
         token = conf[CONF_TOKEN]
 
-<<<<<<< HEAD
-    _LOGGER.info(
-        "Initializing %s platform with user: %s - language: %s(%s).",
-        DOMAIN,
-        username,
-        language,
-        str(mclanguage),
-    )
-
-    mcauth = MelCloudAuthentication(username, conf[CONF_PASSWORD], mclanguage)
-    try:
-        result = await mcauth.login(
-            hass.helpers.aiohttp_client.async_get_clientsession()
-        )
-        if not result:
-            raise ConfigEntryNotReady()
-    except Exception as ex:
-        raise ConfigEntryNotReady() from ex
-=======
     update_seconds = entry.options.get(CONF_SCAN_INTERVAL, DEFAULT_SCAN_INTERVAL)
     _LOGGER.info("Configured scan interval: %s seconds", update_seconds)
 
     mel_devices = await mel_devices_setup(
         hass, token, timedelta(seconds=update_seconds)
     )
->>>>>>> 912c43ec
 
     entry.async_on_unload(entry.add_update_listener(update_listener))
     hass.data.setdefault(DOMAIN, {}).setdefault(entry.entry_id, {}).update(
@@ -371,15 +314,7 @@
     @property
     def wifi_signal(self) -> Optional[int]:
         """Return wifi signal."""
-<<<<<<< HEAD
-        if self.device._device_conf is None:
-            return None
-        return self.device._device_conf.get("Device", {}).get(
-            "WifiSignalStrength", None
-        )
-=======
         return self.device_conf.get("WifiSignalStrength")
->>>>>>> 912c43ec
 
     @property
     def error_state(self) -> Optional[bool]:
@@ -402,21 +337,10 @@
             manufacturer="Mitsubishi Electric",
             name=self.name,
         )
-<<<<<<< HEAD
-        model = f"MELCloud IF (MAC: {self.device.mac})"
-        unit_infos = self.device.units
-        if unit_infos is not None:
-            model = (
-                model
-                + " - "
-                + ", ".join([x["model"] for x in unit_infos if x["model"]])
-            )
-=======
         if (unit_infos := self.device.units) is not None:
             model = ", ".join([x["model"] for x in unit_infos if x["model"]])
         else:
             model = "MELCloud IF"
->>>>>>> 912c43ec
         _device_info[ATTR_MODEL] = model
 
         return _device_info
